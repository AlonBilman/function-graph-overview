# Change Log

All notable changes to the "function-graph-overview" extension will be documented in this file.

Check [Keep a Changelog](http://keepachangelog.com/) for recommendations on how to structure this file.

## [Unreleased]

### Added

- Documentation now renders `dot` and `dot-cfg` (CFG-styled DOT diagrams)
- Documentation about our usage of Graphviz
- Documentation about the representation of control flow in the graph
<<<<<<< HEAD
- Added support for reading configuration from a single compressed JSON URL parameter (`compressed`).
This configuration is stored into one JSON query parameter.
- Additionally, added support for a `language` query parameter when `compressed` is not present, to load the default code sample for that language.
- When the language selection changes in the UI, the selected language is now reflected in the URL using a `language` query parameter.
- When opening a shared link, these URL parameters are now correctly parsed and applied to the demo page.
=======
- Added support for "special" function detection and process-terminating nodes in the graph.
  This is currently only enabled in the `/render` page to slowly build up a collection of
  functions to match and confidence in the representation before adding to the main tool.
>>>>>>> 97d11467

### Fixed

- Multiple `catch` clauses in C++ are now handled properly, even in case of comments between them.
- Segmentation of `catch` clauses in C++ is now a lot better.
- Fixed an issue where after sharing and reopening the page, clicking the "Share" button again would default the language back to Go instead of preserving the selected one.

### Changed

- The `bun typedoc` command was renamed to `bun docs`, as some contributors had issues
  with unexpected recursion in the command. It is also a nicer name.
- Language definitions are now more unified, making it easier to add new languages.

## [0.0.15] - 2025-03-26

### Added

- Python catch-all cases in match statements are now detected.
  When a catch-all is found the "no-match-found" edge is removed,
  and cases after the catch-all are removed as dead code. 
- C++ learned `co_yield` and `co_return`
- Python learned `assert`

### Fixed

- Comment-tests now fail if an unsupported test type is present instead of passing silently.
- Python `match` statements no longer break when a comment is present at their top-level
- `throw` and `raise` statements now cause `finally` block duplication like `return` statements.

### Changed

- In flat-switch mode, fallthrough now goes to the case-node, not the consequence-node.
  This produces cleaner, more readable graphs even if it is less correct.

## [0.0.14] - 2025-02-17

### Added

- Region comment note overlay thingies in the demo, hidden in debug mode or under the `showRegions` parameter.
  Once enabled, use `cfg-overlay-start: My Message` and `cfg-overlay-end` comments to delimit regions and show
  them in the graph.
- Function rendering is now cached, so that they are only re-rendered when needed.
  This results in faster update times when moving the cursor in the same function.
- `finally` blocks are now supported in TypeScript.
- Methods are now supported in TypeScript.
- `continue label` is now supported in Go.

### Fixed

- Exporting DOT files (in debug mode) no longer results in different-looking graphs
- The web renderer now supports iOS browsers.

### Changed

- VSCode and JetBrains now use the same WebView content.
- Placeholder ("Hello, World!") graph colors are now determined by the color scheme.
- VSCode settings now applied instantly to the graph.
- Flat-Switch is now the default for rendering switch-like control-flow structures.


## [0.0.13] - 2025-01-06

### Added

- The JetBrains plugin can now change settings: flat switch, simplification, highlighting, and color scheme
- `/render` page to render code directly from GitHub, given a URL with a line number.
- `render-graph.ts` script to render a graph from a JSON file exported from code
- `/render` page can now render a graph provided to it directly.

### Fixed

- `detectBacklinks` no longer has infinite loops on specific cases, and is faster.

## [0.0.12] - 2024-12-18

### Added

- A simple CLI script to render a single function from a file (`scripts/render-function.ts`)
- [Developer docs](https://tmr232.github.io/function-graph-overview/docs)
- Support for click-to-navigate in the [JetBrains plugin](https://github.com/tmr232/jb-function-graph-overview).
- Support for TypeScript (and JavaScript, as a subset)
- Support for TSX (and JSX, as a subset)

### Changed

- Unified a lot of the statement processing code between different languages
- Python & C++ no longer marked experimental.

### Fixed

- `continue label` and `break label` now work properly in Go
- Infinite C-style loops in Go are now recognized correctly.

## [0.0.11]

### Added

- Added the `Function Graph Overview: Show Graph Overview` command to VSCode to show the graph

### Changed

- In VSCode, the extension will now show in the activity bar by default
- All development-related docs moved to the `docs` directory to avoid confusing users

## [0.0.10]

### Added

- Added JetBrains frontend for use in JetBrains IDE plugin
- Demo: Added a link to the JetBrains plugin page
- Demo learned to change font-size
- Documented the process of adding a new language
- [Biome](https://biomejs.dev/linter/) has been added as an additional linter
- [Oxlint](https://oxc.rs/docs/guide/usage/linter) has been added to auto-fix some common issues
- The `generate-parsers.ts` script has been updated to support copying existing `.wasm` files from tree-sitter grammar packages
- Initial support for C++
- A basic [typedoc](https://typedoc.org/) configuration was added, to help in rendering docs
- A utility script for running CFG builders on a complete codebase (`scan-codebase.ts`)

### Changed

- Adding a new language now requires less wiring code, as many language declarations were merged.

### Fixed

- In C and C++, `if-else` statements without curly braces no longer break the CFG builder (#32)

## [0.0.8] - 2024-10-10

### Added

- Dark-mode and custom color schemes
- Default light/dark mode based on VSCode theme
- Color-scheme creation in the interactive demo
- Documented the color-scheme options

### Fixed

- Nodes for empty blocks now map correctly to the empty block, instead of doing nothing when clicked.

## [0.0.7] - 2024-10-05

### Added

- Clicking a node in the graph now places the cursor on the matching line.
- The demo has a `debug` URL parameter to enable some debug features.

### Changed

- Backlinks are now using the `dir=back` DOT attribute to improve graph layouts.

## [0.0.6] - 2024-09-26

### Added

- The CFG view now highlights (in black) the node matching the cursor position.
- Basic CFG caching for tests, making them twice as fast.
- The extension learned to only generate a CFG on code or config changes.
  If the cursor just moves inside the same function, we don't regenerate the CFG.

### Fixed

- Rendering of `select` blocks in Go was broken.
- Empty case clauses in `switch` statements no longer cause crashes.
- Last case of a Python `match` statement no longer assumed to match.

### Changed

- Massive refactoring of `CFGBuilder` classes.
  New design now uses the same`GenericCFGBuilder` class for all languages,
  and takes statement handlers as arguments.
  This reduces code duplication and makes it easier to add
  new languages in the future.
- Flat switches now generate nodes for the conditions, and not only the consequence.
- The CodeMirror editor in the demo got it's own Svelte component now, `Editor.svelte`.
  This allows better state management and handling/dispatching events.

## [0.0.5] - 2024-09-18

### Added

- Initial support for Python.
- Support for node clusters. This is used heavily in Python, for context-managers and exception-handling.
- A "share" feature to the demo
- A "save SVG" option to the demo

#### Testing

- Enable live-testing with the web viewer. Requires that you run both `bun web-tests --watch` and `bun web` at the same time.
- By default, `bun web` only shows failing tests
- `bun web` color-codes tests to note which are failing
- `bun lint` added `tsc --noEmit`
- DOT output in `bun web` is not pretty-printed, and can be automatically opened in [GraphvizOnline](https://dreampuf.github.io/GraphvizOnline/)

### Fixed

- Switch-like structures in flatSwitch now show an alternative edge from the head to the exit node.
  This was previously missing.
- Thick-backlinks (for loops) are now generated correctly based on loop detection.

## [0.0.4] - 2024-09-10

- Improved comment-test framework to allow writing tests for multiple languages
- Added comment-test in-browser rendering to allow better debugging
- Add basic support for C

## [0.0.3] - 2024-09-07

- Learned Go's `fallthrough` keyword
- Learned an option to draw flat-switches (where all cases are direct descendants of the switch head)
- Added utilities for basic reachability testing
- Expose `simplify` and `flat switch` settings in demo
- Expose `flat switch` setting in extension

## [0.0.2] - 2024-09-06

- Interactive demo website, use `bun demo` to run.
- Publish demo via Github Pages
- Updated readme to point to the demo
- Automatically publish releases

## [0.0.1] - 2024-09-05

### Added

- Basic, complete extension.<|MERGE_RESOLUTION|>--- conflicted
+++ resolved
@@ -11,17 +11,14 @@
 - Documentation now renders `dot` and `dot-cfg` (CFG-styled DOT diagrams)
 - Documentation about our usage of Graphviz
 - Documentation about the representation of control flow in the graph
-<<<<<<< HEAD
+- Added support for "special" function detection and process-terminating nodes in the graph.
+  This is currently only enabled in the `/render` page to slowly build up a collection of
+  functions to match and confidence in the representation before adding to the main tool.
 - Added support for reading configuration from a single compressed JSON URL parameter (`compressed`).
 This configuration is stored into one JSON query parameter.
 - Additionally, added support for a `language` query parameter when `compressed` is not present, to load the default code sample for that language.
 - When the language selection changes in the UI, the selected language is now reflected in the URL using a `language` query parameter.
 - When opening a shared link, these URL parameters are now correctly parsed and applied to the demo page.
-=======
-- Added support for "special" function detection and process-terminating nodes in the graph.
-  This is currently only enabled in the `/render` page to slowly build up a collection of
-  functions to match and confidence in the representation before adding to the main tool.
->>>>>>> 97d11467
 
 ### Fixed
 
