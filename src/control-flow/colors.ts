--- conflicted
+++ resolved
@@ -35,11 +35,7 @@
   { name: "node.terminate", hex: "#7256c6" },
   { name: "node.border", hex: "#000000" },
   { name: "node.highlight", hex: "#000000" },
-<<<<<<< HEAD
-  { name: "node.functionCall", hex: "#c2185b" },
-=======
   { name: "node.functionCall", hex: "#8e3dff" },
->>>>>>> 26ee282b
 
   // Edge Colors
   { name: "edge.regular", hex: "#0000ff" },
@@ -66,11 +62,7 @@
   { name: "node.terminate", hex: "#7256c6" },
   { name: "node.border", hex: "#000000" },
   { name: "node.highlight", hex: "#dddddd" },
-<<<<<<< HEAD
-  { name: "node.functionCall", hex: "#ff80b5" },
-=======
   { name: "node.functionCall", hex: "#a362fc" },
->>>>>>> 26ee282b
   { name: "edge.regular", hex: "#2592a1" },
   { name: "edge.consequence", hex: "#4ce34c" },
   { name: "edge.alternative", hex: "#ff3e3e" },
