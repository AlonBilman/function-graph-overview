import type Parser from "web-tree-sitter";
import { BlockMatcher } from "./block-matcher";
import { Builder } from "./builder";
import {
  type BasicBlock,
  BlockHandler,
  type BuilderOptions,
  type CFG,
} from "./cfg-defs";
import { pairwise } from "./itertools.ts";
import { NodeMapper } from "./node-mapper";

export interface Dispatch {
  /**
   * Process a single AST node into a basic block
   * @param syntax
   */
  single(syntax: Parser.SyntaxNode | null, extra?: Extra): BasicBlock;

  /**
   * Process an array of AST nodes into a basic clock
   * @param statements
   * @param parent is the parent node for the statements, used for
   *        its positioning information if the statements array is empty.
   */
  many(statements: Parser.SyntaxNode[], parent: Parser.SyntaxNode): BasicBlock;
}

export interface Link {
  syntaxToNode: InstanceType<typeof NodeMapper>["linkSyntaxToNode"];
  offsetToSyntax: InstanceType<typeof NodeMapper>["linkOffsetToSyntax"];
}

export interface Context {
  builder: Builder;
  options: BuilderOptions;
  matcher: BlockMatcher;
  dispatch: Dispatch;
  state: BlockHandler;
  link: Link;
  extra?: Extra;
}

/**
 * Bits of extra context to add when needed.
 */
export interface Extra {
  /**
   * The label for the current statement, of one exists
   */
  label?: string;
}

/**
 * A function that converts an AST node to a CFG basic-block.
 *
 * @param syntax The AST node to be processed
 * @param ctx The context in which the statement is being handled
 * @returns A basic block representation of the AST node
 */
export type StatementHandler = (
  syntax: Parser.SyntaxNode,
  ctx: Context,
) => BasicBlock;
/**
 * Maps AST nodes to their matching `StatementHandler` functions.
 */
export type StatementHandlers = {
  /**
   * Named entries map use the AST node names to map
   */
  named: { [key: string]: StatementHandler };
  /**
   * The default entry handles all the other AST nodes
   */
  default: StatementHandler;
};

/**
 * This class is responsible for building a CFG from an AST.
 */
export class GenericCFGBuilder {
  private builder: Builder = new Builder();
  private readonly options: BuilderOptions;
  private readonly handlers: StatementHandlers;
  private readonly nodeMapper: NodeMapper = new NodeMapper();

  constructor(handlers: StatementHandlers, options: BuilderOptions) {
    this.options = options;
    this.handlers = handlers;
  }

  public buildCFG(functionNode: Parser.SyntaxNode): CFG {
    const startNode = this.builder.addNode(
      "START",
      "START",
      functionNode.startIndex,
    );
    this.nodeMapper.linkSyntaxToNode(functionNode, startNode);
    const bodySyntax = functionNode.childForFieldName("body");
    if (bodySyntax) {
      const blockHandler = new BlockHandler();
      const { entry, exit } = blockHandler.update(
        this.dispatchMany(bodySyntax.namedChildren, bodySyntax),
      );

      blockHandler.processGotos((gotoNode, labelNode) =>
        this.builder.addEdge(gotoNode, labelNode),
      );

      const endNode = this.builder.addNode(
        "RETURN",
        "implicit return",
        functionNode.endIndex,
      );
      // `entry` will be non-null for any valid code
      if (entry) this.builder.addEdge(startNode, entry);
      if (exit) this.builder.addEdge(exit, endNode);

      // Make sure the end of the function is linked to the last piece of code, not to the top of the function.
      const lastStatement =
        bodySyntax.namedChildren[bodySyntax.namedChildren.length - 1];
      if (lastStatement) {
        this.nodeMapper.linkOffsetToSyntax(lastStatement, functionNode, {
          includeTo: true,
          reverse: true,
        });
      }
    }

    return {
      graph: this.builder.getGraph(),
      entry: startNode,
      offsetToNode: this.nodeMapper.getIndexMapping(functionNode),
    };
  }

  private dispatchSingle(syntax: Parser.SyntaxNode, extra?: Extra): BasicBlock {
    const handler = this.handlers.named[syntax.type] ?? this.handlers.default;
    const matcher = new BlockMatcher(this.dispatchSingle.bind(this));
    return handler(syntax, {
      builder: this.builder,
      matcher: matcher,
      state: matcher.state,
      options: this.options,
      dispatch: {
        single: this.dispatchSingle.bind(this),
        many: this.dispatchMany.bind(this),
      },
      link: {
        syntaxToNode: this.nodeMapper.linkSyntaxToNode.bind(this.nodeMapper),
        offsetToSyntax: this.nodeMapper.linkOffsetToSyntax.bind(
          this.nodeMapper,
        ),
      },
      extra: extra,
    });
  }

  private dispatchMany(
    statements: Parser.SyntaxNode[],
    parent: Parser.SyntaxNode,
  ): BasicBlock {
    const blockHandler = new BlockHandler();

<<<<<<< HEAD
    if (statements.length === 0) {
      const emptyNode = this.builder.addNode("EMPTY", "empty block", null);
=======
    if (codeStatements.length === 0) {
      const emptyNode = this.builder.addNode(
        "EMPTY",
        "empty block",
        parent.startIndex,
      );
>>>>>>> 909dd3f9
      return { entry: emptyNode, exit: emptyNode };
    }

    const blocks: BasicBlock[] = [];
    for (const statement of statements) {
      const block = blockHandler.update(this.dispatchSingle(statement));
      const nodeAttributes = this.builder
        .getGraph()
        .getNodeAttributes(block.entry);
      // TODO: No need to call all comments marker comments, right?
      //       Also, we are breaking the assumption that all comments processed
      //       by the CFG builders are marker-comments, so the code needs to be
      //       adjusted for that.
      if (nodeAttributes.type === "MARKER_COMMENT") {
        if (/cfg-overlay-start/.test(nodeAttributes.code)) {
          // begin overlay
          console.log("start overlay!");
          console.log(/.*cfg-overlay-start: (.*)/gm.exec(nodeAttributes.code)[1]);
          this.builder.startOverlay(/.*cfg-overlay-start: (.*)/gm.exec(nodeAttributes.code)?.pop()??nodeAttributes.code);
        } else if (/cfg-overlay-end/.test(nodeAttributes.code)) {
          // end overlay
          console.log("end overlay1");
          this.builder.endOverlay();
        }
      }
      blocks.push(block);
    }

    // TODO: If we have an open overlay here, we need to close it, and report
    //       an error.

    for (const [prevStatement, statement] of pairwise(statements)) {
      this.nodeMapper.linkOffsetToSyntax(prevStatement, statement);
    }

    for (const [{ exit: prevExit }, { entry: currentEntry }] of pairwise(
      blocks,
    )) {
      if (prevExit) {
        this.builder.addEdge(prevExit, currentEntry);
      }
    }

    return blockHandler.update({
      // @ts-expect-error: We know there's at least one block
      entry: blocks[0].entry,
      // @ts-expect-error: We know there's at least one block
      exit: blocks[blocks.length - 1].exit,
    });
  }
}<|MERGE_RESOLUTION|>--- conflicted
+++ resolved
@@ -163,17 +163,8 @@
   ): BasicBlock {
     const blockHandler = new BlockHandler();
 
-<<<<<<< HEAD
     if (statements.length === 0) {
-      const emptyNode = this.builder.addNode("EMPTY", "empty block", null);
-=======
-    if (codeStatements.length === 0) {
-      const emptyNode = this.builder.addNode(
-        "EMPTY",
-        "empty block",
-        parent.startIndex,
-      );
->>>>>>> 909dd3f9
+      const emptyNode = this.builder.addNode("EMPTY", "empty block", parent.startIndex);
       return { entry: emptyNode, exit: emptyNode };
     }
 
