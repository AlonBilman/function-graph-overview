--- conflicted
+++ resolved
@@ -4,240 +4,6 @@
   type BuilderOptions,
   type CFGBuilder,
 } from "./cfg-defs";
-<<<<<<< HEAD
-
-export class CFGBuilder {
-  private graph: MultiDirectedGraph<GraphNode, GraphEdge> =
-    new MultiDirectedGraph();
-  private nodeId: number = 0;
-  private clusterId: ClusterId = 0;
-  private readonly flatSwitch: boolean;
-  private readonly markerPattern: RegExp | null;
-  private activeClusters: Cluster[] = [];
-  private syntaxToNode: Map<number, string> = new Map();
-
-  constructor(options?: BuilderOptions) {
-    this.flatSwitch = options?.flatSwitch ?? false;
-    this.markerPattern = options?.markerPattern ?? null;
-  }
-
-  private mapSyntax(syntax: Parser.SyntaxNode, node: string) {
-    this.syntaxToNode.set(syntax.id, node);
-  }
-
-  public buildCFG(functionNode: Parser.SyntaxNode): CFG {
-    const startNode = this.addNode(
-      "START",
-      "START",
-      functionNode.startPosition.row,
-    );
-    this.mapSyntax(functionNode, startNode);
-    const bodyNode = functionNode.childForFieldName("body");
-    if (bodyNode) {
-      const blockHandler = new BlockHandler();
-      const { entry, exit } = blockHandler.update(
-        this.processStatements(bodyNode.namedChildren),
-      );
-
-      const endNode = this.addNode(
-        "RETURN",
-        "implicit return",
-        functionNode.endPosition.row,
-      );
-      // `entry` will be non-null for any valid code
-      if (entry) this.addEdge(startNode, entry);
-      if (exit) this.addEdge(exit, endNode);
-    }
-    return {
-      graph: this.graph,
-      entry: startNode,
-      syntaxToNode: this.syntaxToNode,
-    };
-  }
-
-  private startCluster(type: ClusterType): Cluster {
-    const parent =
-      this.activeClusters.length === 0
-        ? undefined
-        : this.activeClusters[this.activeClusters.length - 1];
-    const cluster = {
-      id: this.clusterId++,
-      type,
-      parent,
-      depth: this.activeClusters.length + 1,
-    };
-    this.activeClusters.push(cluster);
-    return cluster;
-  }
-  private endCluster(_cluster: Cluster) {
-    // We assume that all clusters form a stack.
-    this.activeClusters.pop();
-  }
-
-  private withCluster<T>(type: ClusterType, fn: (cluster: Cluster) => T): T {
-    const cluster = this.startCluster(type);
-    try {
-      return fn(cluster);
-    } finally {
-      this.endCluster(cluster);
-    }
-  }
-  private addNode(
-    type: NodeType,
-    code: string,
-    firstLineNumber?: number,
-  ): string {
-    const id = `node${this.nodeId++}`;
-    const cluster = this.activeClusters[this.activeClusters.length - 1];
-    this.graph.addNode(id, {
-      type,
-      code,
-      lines: 1,
-      markers: [],
-      cluster,
-      firstLineNumber,
-    });
-    return id;
-  }
-
-  private cloneNode(node: string, overrides?: { cluster: Cluster }): string {
-    const id = `node${this.nodeId++}`;
-    const originalAttrs = this.graph.getNodeAttributes(node);
-    const nodeAttrs = structuredClone(originalAttrs);
-    nodeAttrs.cluster = originalAttrs.cluster;
-    Object.assign(nodeAttrs, overrides);
-    this.graph.addNode(id, nodeAttrs);
-    return id;
-  }
-
-  private addMarker(node: string, marker: string) {
-    this.graph.getNodeAttributes(node).markers.push(marker);
-  }
-
-  private addEdge(
-    source: string,
-    target: string,
-    type: EdgeType = "regular",
-  ): void {
-    if (!this.graph.hasEdge(source, target)) {
-      this.graph.addEdge(source, target, { type });
-    }
-  }
-
-  private processStatements(statements: Parser.SyntaxNode[]): BasicBlock {
-    const blockHandler = new BlockHandler();
-
-    // Ignore comments
-    const codeStatements = statements.filter((syntax) => {
-      if (syntax.type !== "comment") {
-        return true;
-      }
-
-      return (
-        this.markerPattern && Boolean(syntax.text.match(this.markerPattern))
-      );
-    });
-
-    if (codeStatements.length === 0) {
-      const emptyNode = this.addNode("EMPTY", "empty block");
-      return { entry: emptyNode, exit: emptyNode };
-    }
-
-    let entry: string | null = null;
-    let previous: string | null = null;
-    for (const statement of codeStatements) {
-      const { entry: currentEntry, exit: currentExit } = blockHandler.update(
-        this.processBlock(statement),
-      );
-      if (!entry) entry = currentEntry;
-      if (previous && currentEntry) this.addEdge(previous, currentEntry);
-      previous = currentExit;
-    }
-    return blockHandler.update({ entry, exit: previous });
-  }
-
-  private processBlock(node: Parser.SyntaxNode | null): BasicBlock {
-    if (!node) return { entry: null, exit: null };
-
-    switch (node.type) {
-      case "block":
-        return this.processStatements(node.namedChildren);
-      case "if_statement":
-        return this.processIfStatement(node);
-      case "for_statement":
-        return this.processForStatement(node);
-      case "while_statement":
-        return this.processWhileStatement(node);
-      case "match_statement":
-        return this.processMatchStatement(node);
-      case "return_statement":
-        return this.processReturnStatement(node);
-      case "break_statement":
-        return this.processBreakStatement(node);
-      case "continue_statement":
-        return this.processContinueStatement(node);
-      case "comment":
-        return this.processComment(node);
-      case "with_statement":
-        return this.processWithStatement(node);
-      case "try_statement":
-        return this.processTryStatement(node);
-      case "raise_statement":
-        return this.processRaiseStatement(node);
-      default:
-        return this.defaultProcessStatement(node);
-    }
-  }
-  private defaultProcessStatement(syntax: Parser.SyntaxNode): BasicBlock {
-    const hasYield = this.matchExistsIn(syntax, "yield", `(yield) @yield`);
-    if (hasYield) {
-      const yieldNode = this.addNode(
-        "YIELD",
-        syntax.text,
-        syntax.startPosition.row,
-      );
-      this.mapSyntax(syntax, yieldNode);
-      return { entry: yieldNode, exit: yieldNode };
-    }
-    const newNode = this.addNode(
-      "STATEMENT",
-      syntax.text,
-      syntax.startPosition.row,
-    );
-    this.mapSyntax(syntax, newNode);
-    return { entry: newNode, exit: newNode };
-  }
-  private processRaiseStatement(raiseSyntax: Parser.SyntaxNode): BasicBlock {
-    const raiseNode = this.addNode(
-      "THROW",
-      raiseSyntax.text,
-      raiseSyntax.startPosition.row,
-    );
-    this.mapSyntax(raiseSyntax, raiseNode);
-    return { entry: raiseNode, exit: null };
-  }
-  private processReturnStatement(returnSyntax: Parser.SyntaxNode): BasicBlock {
-    const returnNode = this.addNode(
-      "RETURN",
-      returnSyntax.text,
-      returnSyntax.startPosition.row,
-    );
-    this.mapSyntax(returnSyntax, returnNode);
-    return { entry: returnNode, exit: null, returns: [returnNode] };
-  }
-  private processTryStatement(trySyntax: Parser.SyntaxNode): BasicBlock {
-    /*
-    Here's an idea - I can duplicate the finally blocks!
-    Then if there's a return, I stick the finally before it.
-    In other cases, the finally is after the end of the try-body.
-    This is probably the best course of action.
-    */
-    const blockHandler = new BlockHandler();
-    const match = this.matchQuery(
-      trySyntax,
-      "try",
-      `
-=======
 import type { Context, StatementHandlers } from "./statement-handlers.ts";
 import { GenericCFGBuilder } from "./generic-cfg-builder.ts";
 import { matchExistsIn } from "./block-matcher.ts";
@@ -307,7 +73,6 @@
   const match = matcher.match(
     trySyntax,
     `
->>>>>>> e989a09c
       (try_statement
         body: (block) @try-body
           (except_clause 
@@ -351,20 +116,6 @@
       });
     }
 
-<<<<<<< HEAD
-    const getBlock = this.blockGetter(blockHandler);
-
-    const bodySyntax = this.getSyntax(match, "try-body");
-    const exceptSyntaxMany = this.getSyntaxMany(match, "except-body");
-    const elseSyntax = this.getSyntax(match, "else-body");
-    const finallySyntax = this.getSyntax(match, "finally-body");
-
-    const mergeNode = this.addNode(
-      "MERGE",
-      "merge try-complex",
-      trySyntax.endPosition.row,
-    );
-=======
     // Create the `else` block before `finally` to handle returns correctly.
     const elseBlock = match.getBlock(elseSyntax);
 
@@ -384,7 +135,6 @@
           const returnNodeClone = builder.cloneNode(returnNode, {
             cluster: tryComplexCluster,
           });
->>>>>>> e989a09c
 
           if (duplicateFinallyBlock.entry)
             builder.addEdge(returnNode, duplicateFinallyBlock.entry);
@@ -530,55 +280,6 @@
       `case ${patternSyntaxMany.map((pat) => pat.text).join(", ")}:`,
     );
 
-<<<<<<< HEAD
-    const subjectSyntax = this.getSyntax(match, "subject");
-    const alternatives = this.getSyntaxMany(match, "case").map((caseSyntax) => {
-      const patterns = caseSyntax.children.filter(
-        (c) => c.type === "case_pattern",
-      ) as Parser.SyntaxNode[];
-      const consequence = caseSyntax.childForFieldName(
-        "consequence",
-      ) as Parser.SyntaxNode;
-      return { consequence, patterns };
-    });
-
-    const getBlock = this.blockGetter(blockHandler);
-
-    const subjectBlock = getBlock(subjectSyntax) as BasicBlock;
-    const mergeNode = this.addNode(
-      "MERGE",
-      "match merge",
-      matchSyntax.endPosition.row,
-    );
-
-    // This is the case where case matches
-    if (subjectBlock.exit)
-      this.addEdge(subjectBlock.exit, mergeNode, "alternative");
-
-    let previous = subjectBlock.exit as string;
-    for (const {
-      consequence: consequenceSyntax,
-      patterns: patternSyntaxMany,
-    } of alternatives) {
-      const consequenceBlock = getBlock(consequenceSyntax);
-      const patternNode = this.addNode(
-        "CASE_CONDITION",
-        `case ${patternSyntaxMany.map((pat) => pat.text).join(", ")}:`,
-        consequenceSyntax.startPosition.row,
-      );
-      this.mapSyntax(consequenceSyntax, patternNode);
-
-      if (consequenceBlock?.entry)
-        this.addEdge(patternNode, consequenceBlock.entry, "consequence");
-      if (consequenceBlock?.exit)
-        this.addEdge(consequenceBlock.exit, mergeNode, "regular");
-      if (this.flatSwitch) {
-        this.addEdge(previous, patternNode, "regular");
-      } else {
-        if (previous) this.addEdge(previous, patternNode, "alternative");
-        previous = patternNode;
-      }
-=======
     if (consequenceBlock?.entry)
       builder.addEdge(patternNode, consequenceBlock.entry, "consequence");
     if (consequenceBlock?.exit)
@@ -588,39 +289,9 @@
     } else {
       if (previous) builder.addEdge(previous, patternNode, "alternative");
       previous = patternNode;
->>>>>>> e989a09c
     }
   }
 
-<<<<<<< HEAD
-  private processContinueStatement(
-    continueSyntax: Parser.SyntaxNode,
-  ): BasicBlock {
-    const continueNode = this.addNode(
-      "CONTINUE",
-      "CONTINUE",
-      continueSyntax.startPosition.row,
-    );
-    this.mapSyntax(continueSyntax, continueNode);
-    return { entry: continueNode, exit: null, continues: [continueNode] };
-  }
-  private processBreakStatement(breakSyntax: Parser.SyntaxNode): BasicBlock {
-    const breakNode = this.addNode(
-      "BREAK",
-      "BREAK",
-      breakSyntax.startPosition.row,
-    );
-    this.mapSyntax(breakSyntax, breakNode);
-    return { entry: breakNode, exit: null, breaks: [breakNode] };
-  }
-
-  private processIfStatement(ifSyntax: Parser.SyntaxNode): BasicBlock {
-    const blockHandler = new BlockHandler();
-    const match = this.matchQuery(
-      ifSyntax,
-      "if",
-      `
-=======
   return matcher.update({ entry: subjectBlock.entry, exit: mergeNode });
 }
 
@@ -649,7 +320,6 @@
   const match = matcher.match(
     ifNode,
     `
->>>>>>> e989a09c
       (if_statement
           condition: (_) @if-cond
           consequence: (block) @then
@@ -661,100 +331,6 @@
                             ]*
       ) @if
       `,
-<<<<<<< HEAD
-    );
-
-    const condSyntax = this.getSyntax(match, "if-cond");
-    const thenSyntax = this.getSyntax(match, "then");
-    const elifCondSyntaxMany = this.getSyntaxMany(match, "elif-cond");
-    const elifSyntaxMany = this.getSyntaxMany(match, "elif");
-    const elseSyntax = this.getSyntax(match, "else");
-
-    const getBlock = this.blockGetter(blockHandler);
-
-    const condBlock = getBlock(condSyntax);
-    const thenBlock = getBlock(thenSyntax);
-    const elifCondBlocks = elifCondSyntaxMany.map((syntax) => getBlock(syntax));
-    const elifBlocks = elifSyntaxMany.map((syntax) => getBlock(syntax));
-    const elseBlock = getBlock(elseSyntax);
-
-    const mergeNode = this.addNode(
-      "MERGE",
-      "if merge",
-      ifSyntax.endPosition.row,
-    );
-    const headNode = this.addNode(
-      "CONDITION",
-      "if condition",
-      ifSyntax.startPosition.row,
-    );
-    this.mapSyntax(ifSyntax, headNode);
-
-    if (condBlock?.entry) this.addEdge(headNode, condBlock.entry);
-
-    const conds = [condBlock, ...elifCondBlocks];
-    const consequences = [thenBlock, ...elifBlocks];
-    let previous: null | BasicBlock = null;
-    for (let i = 0; i < conds.length; ++i) {
-      const conditionBlock = conds[i];
-      const consequenceBlock = consequences[i];
-
-      if (previous?.exit && conditionBlock?.entry)
-        this.addEdge(previous.exit, conditionBlock.entry, "alternative");
-      if (conditionBlock?.exit && consequenceBlock?.entry)
-        this.addEdge(
-          conditionBlock.exit,
-          consequenceBlock.entry,
-          "consequence",
-        );
-      if (consequenceBlock?.exit)
-        this.addEdge(consequenceBlock.exit, mergeNode);
-
-      previous = conditionBlock;
-    }
-    if (elseBlock) {
-      if (previous?.exit && elseBlock.entry)
-        this.addEdge(previous.exit, elseBlock.entry, "alternative");
-      if (elseBlock.exit) this.addEdge(elseBlock.exit, mergeNode);
-    } else if (previous?.exit) {
-      this.addEdge(previous.exit, mergeNode, "alternative");
-    }
-
-    return blockHandler.update({ entry: headNode, exit: mergeNode });
-  }
-
-  private matchQuery(
-    syntax: Parser.SyntaxNode,
-    mainName: string,
-    queryString: string,
-  ) {
-    const language = syntax.tree.getLanguage();
-    const query = language.query(queryString);
-    const matches = query.matches(syntax);
-    const match = (() => {
-      for (const match of matches) {
-        for (const capture of match.captures) {
-          if (capture.name === mainName && capture.node.id === syntax.id) {
-            return match;
-          }
-        }
-      }
-      throw new Error("No match found!");
-    })();
-    return match;
-  }
-
-  private matchExistsIn(
-    syntax: Parser.SyntaxNode,
-    mainName: string,
-    queryString: string,
-  ): boolean {
-    const language = syntax.tree.getLanguage();
-    const query = language.query(queryString);
-    const matches = query.matches(syntax);
-    return matches.length > 0;
-  }
-=======
   );
 
   const condSyntax = match.getSyntax("if-cond");
@@ -793,7 +369,6 @@
       );
     if (consequenceBlock?.exit)
       builder.addEdge(consequenceBlock.exit, mergeNode);
->>>>>>> e989a09c
 
     previous = conditionBlock;
   }
@@ -824,57 +399,6 @@
           body: (_) @body
       )] @for
       `,
-<<<<<<< HEAD
-    );
-
-    const bodySyntax = this.getSyntax(match, "body");
-    const elseSyntax = this.getSyntax(match, "else");
-
-    const getBlock = this.blockGetter(blockHandler);
-
-    const bodyBlock = getBlock(bodySyntax);
-    const elseBlock = getBlock(elseSyntax);
-
-    const exitNode = this.addNode(
-      "FOR_EXIT",
-      "loop exit",
-      forNode.endPosition.row,
-    );
-    const headNode = this.addNode(
-      "LOOP_HEAD",
-      "loop head",
-      forNode.startPosition.row,
-    );
-    this.mapSyntax(forNode, headNode);
-    const headBlock = { entry: headNode, exit: headNode };
-
-    /*
-    head +-> body -> head
-         --> else / exit
-    break -> exit
-    continue -> head
-    */
-    if (bodyBlock?.entry)
-      this.addEdge(headBlock.exit, bodyBlock.entry, "consequence");
-    if (bodyBlock?.exit) this.addEdge(bodyBlock.exit, headBlock.entry);
-    if (elseBlock) {
-      if (elseBlock.entry)
-        this.addEdge(headBlock.exit, elseBlock.entry, "alternative");
-      if (elseBlock.exit) this.addEdge(elseBlock.exit, exitNode);
-    } else {
-      this.addEdge(headBlock.exit, exitNode, "alternative");
-    }
-
-    blockHandler.forEachContinue((continueNode) => {
-      this.addEdge(continueNode, headNode);
-    });
-
-    blockHandler.forEachBreak((breakNode) => {
-      this.addEdge(breakNode, exitNode);
-    });
-
-    return blockHandler.update({ entry: headNode, exit: exitNode });
-=======
   );
 
   const bodySyntax = match.getSyntax("body");
@@ -902,7 +426,6 @@
     if (elseBlock.exit) builder.addEdge(elseBlock.exit, exitNode);
   } else {
     builder.addEdge(headBlock.exit, exitNode, "alternative");
->>>>>>> e989a09c
   }
 
   matcher.state.forEachContinue((continueNode) => {
@@ -942,13 +465,6 @@
 
   const exitNode = builder.addNode("FOR_EXIT", "loop exit");
 
-<<<<<<< HEAD
-    const exitNode = this.addNode(
-      "FOR_EXIT",
-      "loop exit",
-      whileSyntax.endPosition.row,
-    );
-=======
   if (condBlock.exit) {
     if (bodyBlock.entry)
       builder.addEdge(condBlock.exit, bodyBlock.entry, "consequence");
@@ -959,7 +475,6 @@
     );
   }
   if (elseBlock?.exit) builder.addEdge(elseBlock.exit, exitNode);
->>>>>>> e989a09c
 
   if (condBlock.entry && bodyBlock.exit)
     builder.addEdge(bodyBlock.exit, condBlock.entry);
