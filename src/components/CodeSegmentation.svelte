<script lang="ts">
<<<<<<< HEAD
  import { Node as SyntaxNode } from "web-tree-sitter";
  import { newCFGBuilder, type Language } from "../control-flow/cfg";
  import {
    mergeNodeAttrs,
    remapNodeTargets,
    type CFG,
  } from "../control-flow/cfg-defs";
  import { simplifyCFG, trimFor } from "../control-flow/graph-ops";
  import { Graphviz } from "@hpcc-js/wasm-graphviz";
  import {
    getFirstFunction,
    initialize as initializeUtils,
    type Parsers,
  } from "./utils";
=======
import { Graphviz } from "@hpcc-js/wasm-graphviz";
import Parser from "web-tree-sitter";
import { type Language, newCFGBuilder } from "../control-flow/cfg";
import {
  type CFG,
  mergeNodeAttrs,
  remapNodeTargets,
} from "../control-flow/cfg-defs";
import { simplifyCFG, trimFor } from "../control-flow/graph-ops";
import {
  type Parsers,
  getFirstFunction,
  initialize as initializeUtils,
} from "./utils";
>>>>>>> 7c308819

let parsers: Parsers;
let graphviz: Graphviz;
let nodeColors: NodeColors;
export let simplify: boolean = true;
export let trim: boolean = true;
export let code: string;
export let language: Language;

async function initialize() {
  const utils = await initializeUtils();
  parsers = utils.parsers;
  graphviz = utils.graphviz;
}

function withBackground(text: string, color: string): string {
  return `<span style="background: ${color};">${text}</span>`;
}

type NodeColors = Map<string, string>;

function createNodeColors(cfg: CFG): Map<string, string> {
  const nodes = new Set(cfg.offsetToNode.values());
  const nodeColors = new Map(
    [...nodes.keys()].map((node, i, { length }) => [
      node,
      `hsl(${(360 * i) / length}deg 60% 60%)`,
    ]),
  );
  return nodeColors;
}

<<<<<<< HEAD
  function renderRanges(
    cfg: CFG,
    functionSyntax: SyntaxNode,
    sourceText: string,
    nodeColors: NodeColors,
  ): string {
    let result = "";
    const funcStart = functionSyntax.startIndex;
    const funcEnd = functionSyntax.endIndex;
    for (const { start, stop, value: node } of cfg.offsetToNode) {
      if ((stop ?? 0) < funcStart || start > funcEnd) {
        continue;
      }
      result += withBackground(
        sourceText.slice(
          Math.max(start, funcStart),
          Math.min(funcEnd, stop ?? sourceText.length),
        ),
        nodeColors.get(node) ?? "red",
      );
=======
function renderRanges(
  cfg: CFG,
  functionSyntax: Parser.SyntaxNode,
  sourceText: string,
  nodeColors: NodeColors,
): string {
  let result = "";
  const funcStart = functionSyntax.startIndex;
  const funcEnd = functionSyntax.endIndex;
  for (const { start, stop, value: node } of cfg.offsetToNode) {
    if ((stop ?? 0) < funcStart || start > funcEnd) {
      continue;
>>>>>>> 7c308819
    }
    result += withBackground(
      sourceText.slice(
        Math.max(start, funcStart),
        Math.min(funcEnd, stop ?? sourceText.length),
      ),
      nodeColors.get(node) ?? "red",
    );
  }

  let legend = [...nodeColors.entries()]
    .map(([name, color]) => withBackground(name, color))
    .join("\n");
  return `${result}\n\n\n${legend}`;
}

type Options = { simplify: boolean; trim: boolean };
function visualizeCodeSegmentation(
  code: string,
  language: Language,
  options: Options,
) {
  const { trim, simplify } = options;
  const tree = parsers[language].parse(code);
  const functionSyntax = getFirstFunction(tree, language);
  const builder = newCFGBuilder(language, {});

  let cfg = builder.buildCFG(functionSyntax);

  if (!cfg) return "";
  if (trim) cfg = trimFor(cfg);
  if (simplify) cfg = simplifyCFG(cfg, mergeNodeAttrs);
  cfg = remapNodeTargets(cfg);
  nodeColors = createNodeColors(cfg);
  return renderRanges(cfg, functionSyntax, code, nodeColors);
  // return renderPointRanges(cfg, functionSyntax, code, nodeColors);
}

function renderWrapper(code: string, language: Language, options: Options) {
  try {
    return visualizeCodeSegmentation(code, language, options);
  } catch (error) {
    console.trace(error);
    return `<p style='border: 2px red solid;'>${error.toString()}</p>`;
  }
}

function recolorNodes() {
  const nodes = document.querySelectorAll("svg .node");
  for (const node of nodes) {
    const color = nodeColors.get(node.id) ?? "white";
    for (const polygon of node.querySelectorAll("polygon")) {
      polygon.setAttribute("fill", color);
    }
  }
}
</script>

{#await initialize() then _}
  <pre>{@html renderWrapper(code, language, { simplify, trim })}</pre>
  <button on:click={recolorNodes}>Recolor Nodes</button>
{/await}

<style>
</style><|MERGE_RESOLUTION|>--- conflicted
+++ resolved
@@ -1,22 +1,6 @@
 <script lang="ts">
-<<<<<<< HEAD
-  import { Node as SyntaxNode } from "web-tree-sitter";
-  import { newCFGBuilder, type Language } from "../control-flow/cfg";
-  import {
-    mergeNodeAttrs,
-    remapNodeTargets,
-    type CFG,
-  } from "../control-flow/cfg-defs";
-  import { simplifyCFG, trimFor } from "../control-flow/graph-ops";
-  import { Graphviz } from "@hpcc-js/wasm-graphviz";
-  import {
-    getFirstFunction,
-    initialize as initializeUtils,
-    type Parsers,
-  } from "./utils";
-=======
 import { Graphviz } from "@hpcc-js/wasm-graphviz";
-import Parser from "web-tree-sitter";
+import { Node as SyntaxNode } from "web-tree-sitter";
 import { type Language, newCFGBuilder } from "../control-flow/cfg";
 import {
   type CFG,
@@ -29,7 +13,6 @@
   getFirstFunction,
   initialize as initializeUtils,
 } from "./utils";
->>>>>>> 7c308819
 
 let parsers: Parsers;
 let graphviz: Graphviz;
@@ -62,31 +45,9 @@
   return nodeColors;
 }
 
-<<<<<<< HEAD
-  function renderRanges(
-    cfg: CFG,
-    functionSyntax: SyntaxNode,
-    sourceText: string,
-    nodeColors: NodeColors,
-  ): string {
-    let result = "";
-    const funcStart = functionSyntax.startIndex;
-    const funcEnd = functionSyntax.endIndex;
-    for (const { start, stop, value: node } of cfg.offsetToNode) {
-      if ((stop ?? 0) < funcStart || start > funcEnd) {
-        continue;
-      }
-      result += withBackground(
-        sourceText.slice(
-          Math.max(start, funcStart),
-          Math.min(funcEnd, stop ?? sourceText.length),
-        ),
-        nodeColors.get(node) ?? "red",
-      );
-=======
 function renderRanges(
   cfg: CFG,
-  functionSyntax: Parser.SyntaxNode,
+  functionSyntax: SyntaxNode,
   sourceText: string,
   nodeColors: NodeColors,
 ): string {
@@ -96,7 +57,6 @@
   for (const { start, stop, value: node } of cfg.offsetToNode) {
     if ((stop ?? 0) < funcStart || start > funcEnd) {
       continue;
->>>>>>> 7c308819
     }
     result += withBackground(
       sourceText.slice(
