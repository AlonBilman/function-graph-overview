<script lang="ts">
<<<<<<< HEAD
  import { type Node as SyntaxNode, type Tree } from "web-tree-sitter";
  import { functionNodeTypes, type Language } from "../control-flow/cfg";
  import { Graphviz } from "@hpcc-js/wasm-graphviz";
  import { initialize as initializeUtils, type Parsers } from "./utils";
  import { createEventDispatcher } from "svelte";
  import { type ColorList, getLightColorList } from "../control-flow/colors";
  import { Renderer, type RenderOptions } from "./renderer.ts";
  import { memoizeFunction } from "./caching.ts";
  import objectHash from "object-hash";
=======
import { Graphviz } from "@hpcc-js/wasm-graphviz";
import objectHash from "object-hash";
import { createEventDispatcher } from "svelte";
import Parser, { type SyntaxNode } from "web-tree-sitter";
import { type Language, functionNodeTypes } from "../control-flow/cfg";
import { type ColorList, getLightColorList } from "../control-flow/colors";
import { memoizeFunction } from "./caching.ts";
import { type RenderOptions, Renderer } from "./renderer.ts";
import { type Parsers, initialize as initializeUtils } from "./utils";
>>>>>>> 7c308819

type CodeAndOffset = { code: string; offset: number; language: Language };

<<<<<<< HEAD
  let parsers: Parsers;
  let graphviz: Graphviz;
  let dot: string;
  let getNodeOffset: (nodeId: string) => number | undefined = () => undefined;
  let tree: Tree;
  let svg: string;
  export let colorList = getLightColorList();
  export let codeAndOffset: CodeAndOffset | null = null;
  export let verbose: boolean = false;
  export let simplify: boolean = true;
  export let trim: boolean = true;
  export let flatSwitch: boolean = true;
  export let highlight: boolean = true;
  export let showRegions: boolean = false;
=======
let parsers: Parsers;
let graphviz: Graphviz;
let dot: string;
let getNodeOffset: (nodeId: string) => number | undefined = () => undefined;
let tree: Parser.Tree;
let svg: string;
export let colorList = getLightColorList();
export let codeAndOffset: CodeAndOffset | null = null;
export let verbose: boolean = false;
export let simplify: boolean = true;
export let trim: boolean = true;
export let flatSwitch: boolean = true;
export let highlight: boolean = true;
export let showRegions: boolean = false;
>>>>>>> 7c308819

const getRenderer = memoizeFunction({
  func: (options: RenderOptions, colorList: ColorList, graphviz: Graphviz) =>
    new Renderer(options, colorList, graphviz),
  hash: (options: RenderOptions, colorList: ColorList, _graphviz: Graphviz) =>
    objectHash({ options, colorList }),
  max: 1,
});

const dispatch = createEventDispatcher();

async function initialize() {
  const utils = await initializeUtils();
  parsers = utils.parsers;
  graphviz = utils.graphviz;
}

<<<<<<< HEAD
  function getFunctionAtOffset(
    tree: Tree,
    offset: number,
    language: Language,
  ): SyntaxNode | null {
    let syntax: SyntaxNode | null = tree.rootNode.descendantForIndex(offset);
=======
function getFunctionAtOffset(
  tree: Parser.Tree,
  offset: number,
  language: Language,
): Parser.SyntaxNode | null {
  let syntax: SyntaxNode | null = tree.rootNode.descendantForIndex(offset);
>>>>>>> 7c308819

  while (syntax) {
    if (functionNodeTypes[language].includes(syntax.type)) {
      break;
    }
    syntax = syntax.parent;
  }
  return syntax;
}

function renderCode(
  code: string,
  language: Language,
  cursorOffset: number,
  options: RenderOptions,
  colorList: ColorList,
) {
  tree = parsers[language].parse(code);
  const functionSyntax = getFunctionAtOffset(tree, cursorOffset, language);
  if (!functionSyntax) {
    throw new Error("No function found!");
  }

  const renderer = getRenderer(options, colorList, graphviz);
  const renderResult = renderer.render(functionSyntax, language, cursorOffset);
  dot = renderResult.dot;
  getNodeOffset = renderResult.getNodeOffset;

  return renderResult.svg;
}

function renderWrapper(
  codeAndOffset: CodeAndOffset | null,
  options: RenderOptions,
  colorList: ColorList,
) {
  console.log("Rendering!", codeAndOffset, colorList);
  const bgcolor = colorList.find(({ name }) => name === "graph.background").hex;
  const color = colorList.find(({ name }) => name === "node.highlight").hex;
  try {
    if (codeAndOffset === null) {
      svg = graphviz.dot(/*DOT*/ `digraph G {
    bgcolor="${bgcolor}"
    node [color="${color}", fontcolor="${color}"]
    edge [color="${color}"]
    Hello -> World 
}`);
    } else {
      svg = renderCode(
        codeAndOffset.code,
        codeAndOffset.language,
        codeAndOffset.offset,
        options,
        colorList,
      );
    }
  } catch (error) {
    console.trace(error);
  }
  return svg;
}

function onClick(event: MouseEvent) {
  let target: Element = event.target as Element;
  while (
    target.tagName !== "div" &&
    target.tagName !== "svg" &&
    !target.classList.contains("node") &&
    target.parentElement !== null
  ) {
    target = target.parentElement;
  }
  if (!target.classList.contains("node")) {
    return;
  }
  dispatch("node-clicked", {
    node: target.id,
    offset: getNodeOffset(target.id),
  });
}
</script>

{#await initialize() then}
  <!-- I don't know how to make this part accessible. PRs welcome! -->
  <!-- svelte-ignore a11y-click-events-have-key-events -->
  <!-- svelte-ignore a11y-no-static-element-interactions -->
  <div class="graph" on:click={onClick}>
    {@html renderWrapper(
      codeAndOffset,
      {
        simplify,
        verbose,
        trim,
        flatSwitch,
        highlight,
        showRegions,
      },
      colorList,
    )}
  </div>
{/await}

<style>
  .graph {
    display: flex;
    align-items: center;
    justify-content: center;
    padding: 1em;
    width: 100%;
    height: 100%;
  }
</style><|MERGE_RESOLUTION|>--- conflicted
+++ resolved
@@ -1,49 +1,21 @@
 <script lang="ts">
-<<<<<<< HEAD
-  import { type Node as SyntaxNode, type Tree } from "web-tree-sitter";
-  import { functionNodeTypes, type Language } from "../control-flow/cfg";
-  import { Graphviz } from "@hpcc-js/wasm-graphviz";
-  import { initialize as initializeUtils, type Parsers } from "./utils";
-  import { createEventDispatcher } from "svelte";
-  import { type ColorList, getLightColorList } from "../control-flow/colors";
-  import { Renderer, type RenderOptions } from "./renderer.ts";
-  import { memoizeFunction } from "./caching.ts";
-  import objectHash from "object-hash";
-=======
 import { Graphviz } from "@hpcc-js/wasm-graphviz";
 import objectHash from "object-hash";
 import { createEventDispatcher } from "svelte";
-import Parser, { type SyntaxNode } from "web-tree-sitter";
+import { type Node as SyntaxNode, type Tree } from "web-tree-sitter";
 import { type Language, functionNodeTypes } from "../control-flow/cfg";
 import { type ColorList, getLightColorList } from "../control-flow/colors";
 import { memoizeFunction } from "./caching.ts";
 import { type RenderOptions, Renderer } from "./renderer.ts";
 import { type Parsers, initialize as initializeUtils } from "./utils";
->>>>>>> 7c308819
 
 type CodeAndOffset = { code: string; offset: number; language: Language };
 
-<<<<<<< HEAD
-  let parsers: Parsers;
-  let graphviz: Graphviz;
-  let dot: string;
-  let getNodeOffset: (nodeId: string) => number | undefined = () => undefined;
-  let tree: Tree;
-  let svg: string;
-  export let colorList = getLightColorList();
-  export let codeAndOffset: CodeAndOffset | null = null;
-  export let verbose: boolean = false;
-  export let simplify: boolean = true;
-  export let trim: boolean = true;
-  export let flatSwitch: boolean = true;
-  export let highlight: boolean = true;
-  export let showRegions: boolean = false;
-=======
 let parsers: Parsers;
 let graphviz: Graphviz;
 let dot: string;
 let getNodeOffset: (nodeId: string) => number | undefined = () => undefined;
-let tree: Parser.Tree;
+let tree: Tree;
 let svg: string;
 export let colorList = getLightColorList();
 export let codeAndOffset: CodeAndOffset | null = null;
@@ -53,7 +25,6 @@
 export let flatSwitch: boolean = true;
 export let highlight: boolean = true;
 export let showRegions: boolean = false;
->>>>>>> 7c308819
 
 const getRenderer = memoizeFunction({
   func: (options: RenderOptions, colorList: ColorList, graphviz: Graphviz) =>
@@ -71,21 +42,12 @@
   graphviz = utils.graphviz;
 }
 
-<<<<<<< HEAD
-  function getFunctionAtOffset(
-    tree: Tree,
-    offset: number,
-    language: Language,
-  ): SyntaxNode | null {
-    let syntax: SyntaxNode | null = tree.rootNode.descendantForIndex(offset);
-=======
 function getFunctionAtOffset(
-  tree: Parser.Tree,
+  tree: Tree,
   offset: number,
   language: Language,
-): Parser.SyntaxNode | null {
+): SyntaxNode | null {
   let syntax: SyntaxNode | null = tree.rootNode.descendantForIndex(offset);
->>>>>>> 7c308819
 
   while (syntax) {
     if (functionNodeTypes[language].includes(syntax.type)) {
