--- conflicted
+++ resolved
@@ -1,55 +1,9 @@
 <script lang="ts">
-<<<<<<< HEAD
-  import {
-    getLanguage,
-    initParsers,
-    iterFunctions,
-  } from "../../file-parsing/vite";
-  import { type Node as SyntaxNode } from "web-tree-sitter";
-  import { type Language, newCFGBuilder } from "../../control-flow/cfg";
-  import {
-    type CFG,
-    type GraphEdge,
-    type GraphNode,
-    mergeNodeAttrs,
-  } from "../../control-flow/cfg-defs";
-  import { simplifyCFG, trimFor } from "../../control-flow/graph-ops";
-  import { Graphviz } from "@hpcc-js/wasm-graphviz";
-  import { graphToDot } from "../../control-flow/render";
-  import {
-    type ColorScheme,
-    getDarkColorList,
-    getLightColorList,
-    listToScheme,
-  } from "../../control-flow/colors";
-  import Panzoom, { type PanzoomObject } from "@panzoom/panzoom";
-  import { onMount } from "svelte";
-  import { MultiDirectedGraph } from "graphology";
-  import { Lookup } from "../../control-flow/ranges";
-
-  let codeUrl: string | undefined;
-
-  /**
-   * A reference to a function on GitHub
-   */
-  type GithubCodeRef = {
-    /**
-     * The URL for the raw file on GitHub
-     */
-    rawUrl: string;
-    /**
-     * The line-number for the function
-     */
-    line: number;
-  };
-
-=======
 import { Graphviz } from "@hpcc-js/wasm-graphviz";
 import Panzoom, { type PanzoomObject } from "@panzoom/panzoom";
 import { MultiDirectedGraph } from "graphology";
 import { onMount } from "svelte";
-import type Parser from "web-tree-sitter";
-import { type SyntaxNode } from "web-tree-sitter";
+import { type Node as SyntaxNode } from "web-tree-sitter";
 import { type Language, newCFGBuilder } from "../../control-flow/cfg";
 import {
   type CFG,
@@ -78,7 +32,6 @@
  * A reference to a function on GitHub
  */
 type GithubCodeRef = {
->>>>>>> 7c308819
   /**
    * The URL for the raw file on GitHub
    */
@@ -86,16 +39,6 @@
   /**
    * The line-number for the function
    */
-<<<<<<< HEAD
-  function buildCFG(func: SyntaxNode, language: Language): CFG {
-    const builder = newCFGBuilder(language, { flatSwitch: true });
-
-    let cfg = builder.buildCFG(func);
-
-    cfg = trimFor(cfg);
-    cfg = simplifyCFG(cfg, mergeNodeAttrs);
-    return cfg;
-=======
   line: number;
 };
 
@@ -109,7 +52,6 @@
   const line = Number.parseInt(url.hash.slice(2));
   if (Number.isNaN(line)) {
     throw new Error("Missing line number.");
->>>>>>> 7c308819
   }
 
   const rawUrl = githubURL.replace(
@@ -125,7 +67,7 @@
  * @param func The function to generate a CFG for
  * @param language The code language
  */
-function buildCFG(func: Parser.SyntaxNode, language: Language): CFG {
+function buildCFG(func: SyntaxNode, language: Language): CFG {
   const builder = newCFGBuilder(language, { flatSwitch: true });
 
   let cfg = builder.buildCFG(func);
