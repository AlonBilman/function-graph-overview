--- conflicted
+++ resolved
@@ -64,12 +64,8 @@
     class: "terminate",
   },
   functionCall: {
-<<<<<<< HEAD
-    shape: "ellipse",
-=======
     shape: "box",
     style: "filled,bold,dashed",
->>>>>>> 26ee282b
     class: "functionCall",
   }
 };
